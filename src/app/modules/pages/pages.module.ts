import { NgModule } from '@angular/core';
import { CommonModule } from '@angular/common';
import { FormsModule } from '@angular/forms';

import { PagesRoutingModule } from './pages-routing.module';
import { HomeComponent } from './home/home.component';
import { LoyautComponent } from './templates/loyaut/loyaut.component';
import { NavbarComponent } from './components/navbar/navbar.component';
import { ContentLeftSideComponent } from './components/content-left-side/content-left-side.component';
import { ContentRightSideComponent } from './components/content-right-side/content-right-side.component';
import { ProfilesComponent } from './profiles/profiles.component';

import { WorkyMenuComponentComponent } from './components/navbar/worky-menu-component/worky-menu-component.component';
import { WorkyDropdownModule } from '../shared/worky-dropdown/worky-dropdown.module';
import { TranslationsModule } from '../shared/translations/translations.module';
import { WorkyAvatarModule } from '../shared/worky-avatar/worky-avatar.module';
import { AddPublicationModule } from '../shared/addPublication/addPublication.module';
<<<<<<< HEAD
import { WorkyWidgetModule } from 'src/app/modules/shared/worky-widget/worky-widget.module';
=======
import { PublicationViewModule } from '../shared/publication-view/publication-view.module';

>>>>>>> 51e1c937

@NgModule({
  declarations: [
    HomeComponent,
    ProfilesComponent,
    LoyautComponent,
    NavbarComponent,
    ContentLeftSideComponent,
    ContentRightSideComponent,
    WorkyMenuComponentComponent

  ],
  imports: [
    CommonModule,
    FormsModule,
    PagesRoutingModule,
    WorkyDropdownModule,
    TranslationsModule,
    WorkyAvatarModule,
    AddPublicationModule,
<<<<<<< HEAD
    WorkyWidgetModule
=======
    PublicationViewModule
>>>>>>> 51e1c937
  ]
})
export class PagesModule { }<|MERGE_RESOLUTION|>--- conflicted
+++ resolved
@@ -15,12 +15,8 @@
 import { TranslationsModule } from '../shared/translations/translations.module';
 import { WorkyAvatarModule } from '../shared/worky-avatar/worky-avatar.module';
 import { AddPublicationModule } from '../shared/addPublication/addPublication.module';
-<<<<<<< HEAD
 import { WorkyWidgetModule } from 'src/app/modules/shared/worky-widget/worky-widget.module';
-=======
 import { PublicationViewModule } from '../shared/publication-view/publication-view.module';
-
->>>>>>> 51e1c937
 
 @NgModule({
   declarations: [
@@ -41,11 +37,8 @@
     TranslationsModule,
     WorkyAvatarModule,
     AddPublicationModule,
-<<<<<<< HEAD
-    WorkyWidgetModule
-=======
+    WorkyWidgetModule,
     PublicationViewModule
->>>>>>> 51e1c937
   ]
 })
 export class PagesModule { }