import { ChangeDetectorRef, Component, OnInit, OnDestroy } from '@angular/core';
import { NavigationEnd, Router } from '@angular/router';
import { Subscription, filter } from 'rxjs';

import { DeviceDetectionService } from '@shared/services/DeviceDetection.service';
import { AuthService } from '@auth/services/auth.service';

@Component({
  selector: 'worky-loyaut',
  templateUrl: './loyaut.component.html',
  styleUrls: ['./loyaut.component.scss'],
})
export class LoyautComponent implements OnInit, OnDestroy {

  routeUrl: string = '';
  isProfile: boolean = false;
<<<<<<< HEAD

  isMessages: boolean = false;

=======
>>>>>>> abe5616c
  private routeSub: Subscription | undefined;

  get isMobile(): boolean {
    return this._deviceDetectionService.isMobile();
  }

  get token() {
    return this._authService.getDecodedToken();
  }

  get isAuthenticated(): boolean {
    return !!this.token;
  }

  constructor(
    private _deviceDetectionService: DeviceDetectionService,
    private _router: Router,
    private _cdr: ChangeDetectorRef,
    private _authService: AuthService
  ) {}

  ngOnInit(): void {
    this.routeSub = this._router.events
      .pipe(
        filter((event): event is NavigationEnd => event instanceof NavigationEnd)
      )
      .subscribe((event: NavigationEnd) => {
        this.routeUrl = event.url;
        this.isProfile = this.routeUrl.includes('profile');
        this.isMessages = this.routeUrl.includes('messages');
        this._cdr.markForCheck();
      });

    this.routeUrl = this._router.url;
    this.isProfile = this.routeUrl.includes('profile');
    this.isMessages = this.routeUrl.includes('messages');
    this._cdr.markForCheck();
  }

  ngOnDestroy(): void {
    if (this.routeSub) {
      this.routeSub.unsubscribe();
    }
  }
}<|MERGE_RESOLUTION|>--- conflicted
+++ resolved
@@ -14,12 +14,8 @@
 
   routeUrl: string = '';
   isProfile: boolean = false;
-<<<<<<< HEAD
-
   isMessages: boolean = false;
 
-=======
->>>>>>> abe5616c
   private routeSub: Subscription | undefined;
 
   get isMobile(): boolean {
